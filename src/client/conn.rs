<<<<<<< HEAD
//! Thread-safe connections on IrcStreams.
use std::io::prelude::*;
use std::io::{BufReader, BufWriter, Cursor, Result};
use std::net::TcpStream;
use std::sync::Mutex;
use encoding::DecoderTrap;
use encoding::label::encoding_from_whatwg_label;
=======
//! Thread-safe connections on `IrcStreams`.
#[cfg(feature = "ssl")]
use std::error::Error as StdError;
use std::io::prelude::*;
use std::io::{Cursor, Result};
#[cfg(feature = "ssl")]
use std::io::Error;
#[cfg(feature = "ssl")]
use std::io::ErrorKind;
use std::net::TcpStream;
#[cfg(feature = "ssl")]
use std::result::Result as StdResult;
use std::sync::Mutex;
use bufstream::BufStream;
#[cfg(feature = "encode")]
use encoding::DecoderTrap;
#[cfg(feature = "encode")]
use encoding::label::encoding_from_whatwg_label;
#[cfg(feature = "ssl")]
use openssl::ssl::{SslConnectorBuilder, SslMethod, SslStream};
#[cfg(feature = "ssl")]
use openssl::ssl::HandshakeError;
>>>>>>> e5e33e90

/// A connection.
pub trait Connection {
    /// Sends a message over this connection.
    fn send(&self, msg: &str, encoding: &str) -> Result<()>;

    /// Receives a single line from this connection.
    fn recv(&self, encoding: &str) -> Result<String>;

    /// Gets the full record of all sent messages if the Connection records this.
    /// This is intended for use in writing tests.
    fn written(&self, encoding: &str) -> Option<String>;

    /// Re-establishes this connection, disconnecting from the existing case if necessary.
    fn reconnect(&self) -> Result<()>;
}


/// Useful internal type definitions.
type NetBufStream = BufStream<NetStream>;

/// A thread-safe connection over a buffered `NetStream`.
pub struct NetConnection {
    host: Mutex<String>,
    port: Mutex<u16>,
    stream: Mutex<NetBufStream>,
}
impl NetConnection {
    fn new(host: &str, port: u16, stream: NetBufStream) -> NetConnection {
        NetConnection {
            host: Mutex::new(host.to_owned()),
            port: Mutex::new(port),
            stream: Mutex::new(stream),
        }
    }

    /// Creates a thread-safe TCP connection to the specified server.
    pub fn connect(host: &str, port: u16) -> Result<NetConnection> {
        let stream = try!(NetConnection::connect_internal(host, port));
        Ok(NetConnection::new(host, port, stream))
    }

    /// connects to the specified server and returns a reader-writer pair.
    fn connect_internal(host: &str, port: u16) -> Result<NetBufStream> {
        let socket = try!(TcpStream::connect((host, port)));
        Ok(BufStream::new(NetStream::Unsecured(socket)))
    }

    /// Creates a thread-safe TCP connection to the specified server over SSL.
    /// If the library is compiled without SSL support, this method panics.
    pub fn connect_ssl(host: &str, port: u16) -> Result<NetConnection> {
        let stream = try!(NetConnection::connect_ssl_internal(host, port));
        Ok(NetConnection::new(host, port, stream))
    }

<<<<<<< HEAD
    /// Panics because SSL support is not compiled in.
    fn connect_ssl_internal(host: &str, port: u16) -> Result<NetReadWritePair> {
        panic!("Cannot connect to {}:{} over SSL without compiling with SSL support.", host, port)
    }
}

=======
    /// Connects over SSL to the specified server and returns a reader-writer pair.
    #[cfg(feature = "ssl")]
    fn connect_ssl_internal(host: &str, port: u16) -> Result<NetBufStream> {
        let domain = format!("{}:{}", host, port);
        let socket = try!(TcpStream::connect((host, port)));
        let connector = try!(ssl_to_io(
            SslConnectorBuilder::new(SslMethod::tls())
                .map(|c| c.build())
                .map_err(Into::into),
        ));
        let stream = try!(ssl_to_io(connector.connect(&domain, socket)));
        Ok(BufStream::new(NetStream::Ssl(stream)))
    }

    /// Panics because SSL support is not compiled in.
    #[cfg(not(feature = "ssl"))]
    fn connect_ssl_internal(host: &str, port: u16) -> Result<NetBufStream> {
        panic!(
            "Cannot connect to {}:{} over SSL without compiling with SSL support.",
            host,
            port
        )
    }
}

/// Converts a Result<T, SslError> into an Result<T>.
#[cfg(feature = "ssl")]
fn ssl_to_io<T>(res: StdResult<T, HandshakeError<TcpStream>>) -> Result<T> {
    match res {
        Ok(x) => Ok(x),
        Err(e) => Err(Error::new(
            ErrorKind::Other,
            &format!("An SSL error occurred. ({})", e.description())[..],
        )),
    }
}

>>>>>>> e5e33e90
impl Connection for NetConnection {
    fn send(&self, msg: &str, encoding: &str) -> Result<()> {
        imp::send(&self.stream, msg, encoding)
    }

<<<<<<< HEAD
=======
    #[cfg(not(feature = "encode"))]
    fn send(&self, msg: &str) -> Result<()> {
        imp::send(&self.stream, msg)
    }

    #[cfg(feature = "encoding")]
>>>>>>> e5e33e90
    fn recv(&self, encoding: &str) -> Result<String> {
        imp::recv(&self.stream, encoding)
    }

<<<<<<< HEAD
=======
    #[cfg(not(feature = "encoding"))]
    fn recv(&self) -> Result<String> {
        imp::recv(&self.stream)
    }

    #[cfg(feature = "encoding")]
>>>>>>> e5e33e90
    fn written(&self, _: &str) -> Option<String> {
        None
    }

    fn reconnect(&self) -> Result<()> {
<<<<<<< HEAD
        let use_ssl = match *self.reader.lock().unwrap().get_ref() {
            NetStream::Unsecured(_) =>  false,
=======
        let use_ssl = match *self.stream.lock().unwrap().get_ref() {
            NetStream::Unsecured(_) => false,
            #[cfg(feature = "ssl")]
            NetStream::Ssl(_) => true,
>>>>>>> e5e33e90
        };
        let host = self.host.lock().unwrap();
        let port = self.port.lock().unwrap();
        let stream = if use_ssl {
            try!(NetConnection::connect_ssl_internal(&host, *port))
        } else {
            try!(NetConnection::connect_internal(&host, *port))
        };
        *self.stream.lock().unwrap() = stream;
        Ok(())
    }
}

/// A mock connection for testing purposes.
pub struct MockConnection {
    reader: Mutex<Cursor<Vec<u8>>>,
    writer: Mutex<Vec<u8>>,
}

impl MockConnection {
    /// Creates a new mock connection with an empty read buffer.
    pub fn empty() -> MockConnection {
        MockConnection::from_byte_vec(Vec::new())
    }

    /// Creates a new mock connection with the specified string in the read buffer.
    pub fn new(input: &str) -> MockConnection {
        MockConnection::from_byte_vec(input.as_bytes().to_vec())
    }

    /// Creates a new mock connection with the specified bytes in the read buffer.
    pub fn from_byte_vec(input: Vec<u8>) -> MockConnection {
        MockConnection {
            reader: Mutex::new(Cursor::new(input)),
            writer: Mutex::new(Vec::new()),
        }
    }
}

impl Connection for MockConnection {
    fn send(&self, msg: &str, encoding: &str) -> Result<()> {
        imp::send(&self.writer, msg, encoding)
    }

    fn recv(&self, encoding: &str) -> Result<String> {
        imp::recv(&self.reader, encoding)
    }

    fn written(&self, encoding: &str) -> Option<String> {
        encoding_from_whatwg_label(encoding).and_then(|enc| {
            enc.decode(&self.writer.lock().unwrap(), DecoderTrap::Replace)
                .ok()
        })
    }

    fn reconnect(&self) -> Result<()> {
        Ok(())
    }
}

mod imp {
    use std::io::Result;
    use std::io::Error;
    use std::io::ErrorKind;
    use std::sync::Mutex;
<<<<<<< HEAD
    use encoding::{DecoderTrap, EncoderTrap};
=======
    #[cfg(feature = "encode")]
    use encoding::{DecoderTrap, EncoderTrap};
    #[cfg(feature = "encode")]
>>>>>>> e5e33e90
    use encoding::label::encoding_from_whatwg_label;
    use client::data::kinds::{IrcRead, IrcWrite};

    pub fn send<T: IrcWrite>(writer: &Mutex<T>, msg: &str, encoding: &str) -> Result<()> {
        let encoding = match encoding_from_whatwg_label(encoding) {
            Some(enc) => enc,
            None => {
                return Err(Error::new(
                    ErrorKind::InvalidInput,
                    &format!("Failed to find encoder. ({})", encoding)[..],
                ))
            }
        };
        let data = match encoding.encode(msg, EncoderTrap::Replace) {
            Ok(data) => data,
            Err(data) => {
                return Err(Error::new(
                    ErrorKind::InvalidInput,
                    &format!(
                        "Failed to encode {} as {}.",
                        data,
                        encoding.name()
                    )
                        [..],
                ))
            }
        };
        let mut writer = writer.lock().unwrap();
        try!(writer.write_all(&data));
        writer.flush()
    }

    pub fn recv<T: IrcRead>(reader: &Mutex<T>, encoding: &str) -> Result<String> {
        let encoding = match encoding_from_whatwg_label(encoding) {
            Some(enc) => enc,
            None => {
                return Err(Error::new(
                    ErrorKind::InvalidInput,
                    &format!("Failed to find decoder. ({})", encoding)[..],
                ))
            }
        };
        let mut buf = Vec::new();
        reader
            .lock()
            .unwrap()
            .read_until(b'\n', &mut buf)
            .and_then(|_| match encoding.decode(&buf, DecoderTrap::Replace) {
                _ if buf.is_empty() => Err(Error::new(ErrorKind::Other, "EOF")),
                Ok(data) => Ok(data),
                Err(data) => Err(Error::new(
                    ErrorKind::InvalidInput,
                    &format!(
                        "Failed to decode {} as {}.",
                        data,
                        encoding.name()
                    )
                        [..],
                )),
            })
    }

}

/// An abstraction over different networked streams.
pub enum NetStream {
    /// An unsecured TcpStream.
    Unsecured(TcpStream),
}

impl Read for NetStream {
    fn read(&mut self, buf: &mut [u8]) -> Result<usize> {
        match *self {
            NetStream::Unsecured(ref mut stream) => stream.read(buf),
            #[cfg(feature = "ssl")]
            NetStream::Ssl(ref mut stream) => stream.read(buf),
        }
    }
}

impl Write for NetStream {
    fn write(&mut self, buf: &[u8]) -> Result<usize> {
        match *self {
            NetStream::Unsecured(ref mut stream) => stream.write(buf),
        }
    }

    fn flush(&mut self) -> Result<()> {
        match *self {
            NetStream::Unsecured(ref mut stream) => stream.flush(),
        }
    }
}

#[cfg(test)]
mod test {
    use super::{Connection, MockConnection};
    use std::io::Result;
    use client::data::Message;
    use client::data::Command::PRIVMSG;

    #[cfg(feature = "encode")]
    fn send_to<C: Connection, M: Into<Message>>(conn: &C, msg: M, encoding: &str) -> Result<()> {
        conn.send(&msg.into().to_string(), encoding)
    }

    #[cfg(not(feature = "encode"))]
    fn send_to<C: Connection, M: Into<Message>>(conn: &C, msg: M) -> Result<()> {
        conn.send(&msg.into().to_string())
    }


    #[test]
    #[cfg(not(feature = "encode"))]
    fn send() {
        let conn = MockConnection::empty();
        assert!(send_to(&conn, PRIVMSG("test".to_owned(), "Testing!".to_owned())).is_ok());
        let data = conn.written().unwrap();
        assert_eq!(&data[..], "PRIVMSG test :Testing!\r\n");
    }

    #[test]
    #[cfg(not(feature = "encode"))]
    fn send_str() {
        let exp = "PRIVMSG test :Testing!\r\n";
        let conn = MockConnection::empty();
        assert!(send_to(&conn, exp).is_ok());
        let data = conn.written().unwrap();
        assert_eq!(&data[..], exp);
    }

    #[test]
    #[cfg(feature = "encode")]
    fn send_utf8() {
        let conn = MockConnection::empty();
        assert!(
            send_to(
                &conn,
                PRIVMSG("test".to_owned(), "€ŠšŽžŒœŸ".to_owned()),
                "UTF-8",
            ).is_ok()
        );
        let data = conn.written("UTF-8").unwrap();
        assert_eq!(&data[..], "PRIVMSG test :€ŠšŽžŒœŸ\r\n");
    }

    #[test]
    #[cfg(feature = "encode")]
    fn send_utf8_str() {
        let exp = "PRIVMSG test :€ŠšŽžŒœŸ\r\n";
        let conn = MockConnection::empty();
        assert!(send_to(&conn, exp, "UTF-8").is_ok());
        let data = conn.written("UTF-8").unwrap();
        assert_eq!(&data[..], exp);
    }

    #[test]
    #[cfg(feature = "encode")]
    fn send_iso885915() {
        let conn = MockConnection::empty();
        assert!(
            send_to(
                &conn,
                PRIVMSG("test".to_owned(), "€ŠšŽžŒœŸ".to_owned()),
                "l9",
            ).is_ok()
        );
        let data = conn.written("l9").unwrap();
        assert_eq!(&data[..], "PRIVMSG test :€ŠšŽžŒœŸ\r\n");
    }

    #[test]
    #[cfg(feature = "encode")]
    fn send_iso885915_str() {
        let exp = "PRIVMSG test :€ŠšŽžŒœŸ\r\n";
        let conn = MockConnection::empty();
        assert!(send_to(&conn, exp, "l9").is_ok());
        let data = conn.written("l9").unwrap();
        assert_eq!(&data[..], exp);
    }

    #[test]
    #[cfg(not(feature = "encode"))]
    fn recv() {
        let conn = MockConnection::new("PRIVMSG test :Testing!\r\n");
        assert_eq!(&conn.recv().unwrap()[..], "PRIVMSG test :Testing!\r\n");
    }

    #[test]
    #[cfg(feature = "encode")]
    fn recv_utf8() {
        let conn = MockConnection::new("PRIVMSG test :Testing!\r\n");
        assert_eq!(
            &conn.recv("UTF-8").unwrap()[..],
            "PRIVMSG test :Testing!\r\n"
        );
    }

    #[test]
    #[cfg(feature = "encode")]
    fn recv_iso885915() {
        let data = [0xA4, 0xA6, 0xA8, 0xB4, 0xB8, 0xBC, 0xBD, 0xBE];
        let conn = MockConnection::from_byte_vec({
            let mut vec = Vec::new();
            vec.extend("PRIVMSG test :".as_bytes());
            vec.extend(data.iter());
            vec.extend("\r\n".as_bytes());
            vec.into_iter().collect::<Vec<_>>()
        });
        assert_eq!(
            &conn.recv("l9").unwrap()[..],
            "PRIVMSG test :€ŠšŽžŒœŸ\r\n"
        );
    }
}<|MERGE_RESOLUTION|>--- conflicted
+++ resolved
@@ -1,35 +1,11 @@
-<<<<<<< HEAD
-//! Thread-safe connections on IrcStreams.
+//! Thread-safe connections on `IrcStreams`.
 use std::io::prelude::*;
-use std::io::{BufReader, BufWriter, Cursor, Result};
+use std::io::{Cursor, Result};
 use std::net::TcpStream;
 use std::sync::Mutex;
+use bufstream::BufStream;
 use encoding::DecoderTrap;
 use encoding::label::encoding_from_whatwg_label;
-=======
-//! Thread-safe connections on `IrcStreams`.
-#[cfg(feature = "ssl")]
-use std::error::Error as StdError;
-use std::io::prelude::*;
-use std::io::{Cursor, Result};
-#[cfg(feature = "ssl")]
-use std::io::Error;
-#[cfg(feature = "ssl")]
-use std::io::ErrorKind;
-use std::net::TcpStream;
-#[cfg(feature = "ssl")]
-use std::result::Result as StdResult;
-use std::sync::Mutex;
-use bufstream::BufStream;
-#[cfg(feature = "encode")]
-use encoding::DecoderTrap;
-#[cfg(feature = "encode")]
-use encoding::label::encoding_from_whatwg_label;
-#[cfg(feature = "ssl")]
-use openssl::ssl::{SslConnectorBuilder, SslMethod, SslStream};
-#[cfg(feature = "ssl")]
-use openssl::ssl::HandshakeError;
->>>>>>> e5e33e90
 
 /// A connection.
 pub trait Connection {
@@ -85,93 +61,28 @@
         Ok(NetConnection::new(host, port, stream))
     }
 
-<<<<<<< HEAD
     /// Panics because SSL support is not compiled in.
-    fn connect_ssl_internal(host: &str, port: u16) -> Result<NetReadWritePair> {
+    fn connect_ssl_internal(host: &str, port: u16) -> Result<NetBufStream> {
         panic!("Cannot connect to {}:{} over SSL without compiling with SSL support.", host, port)
     }
 }
 
-=======
-    /// Connects over SSL to the specified server and returns a reader-writer pair.
-    #[cfg(feature = "ssl")]
-    fn connect_ssl_internal(host: &str, port: u16) -> Result<NetBufStream> {
-        let domain = format!("{}:{}", host, port);
-        let socket = try!(TcpStream::connect((host, port)));
-        let connector = try!(ssl_to_io(
-            SslConnectorBuilder::new(SslMethod::tls())
-                .map(|c| c.build())
-                .map_err(Into::into),
-        ));
-        let stream = try!(ssl_to_io(connector.connect(&domain, socket)));
-        Ok(BufStream::new(NetStream::Ssl(stream)))
-    }
-
-    /// Panics because SSL support is not compiled in.
-    #[cfg(not(feature = "ssl"))]
-    fn connect_ssl_internal(host: &str, port: u16) -> Result<NetBufStream> {
-        panic!(
-            "Cannot connect to {}:{} over SSL without compiling with SSL support.",
-            host,
-            port
-        )
-    }
-}
-
-/// Converts a Result<T, SslError> into an Result<T>.
-#[cfg(feature = "ssl")]
-fn ssl_to_io<T>(res: StdResult<T, HandshakeError<TcpStream>>) -> Result<T> {
-    match res {
-        Ok(x) => Ok(x),
-        Err(e) => Err(Error::new(
-            ErrorKind::Other,
-            &format!("An SSL error occurred. ({})", e.description())[..],
-        )),
-    }
-}
-
->>>>>>> e5e33e90
 impl Connection for NetConnection {
     fn send(&self, msg: &str, encoding: &str) -> Result<()> {
         imp::send(&self.stream, msg, encoding)
     }
 
-<<<<<<< HEAD
-=======
-    #[cfg(not(feature = "encode"))]
-    fn send(&self, msg: &str) -> Result<()> {
-        imp::send(&self.stream, msg)
-    }
-
-    #[cfg(feature = "encoding")]
->>>>>>> e5e33e90
     fn recv(&self, encoding: &str) -> Result<String> {
         imp::recv(&self.stream, encoding)
     }
 
-<<<<<<< HEAD
-=======
-    #[cfg(not(feature = "encoding"))]
-    fn recv(&self) -> Result<String> {
-        imp::recv(&self.stream)
-    }
-
-    #[cfg(feature = "encoding")]
->>>>>>> e5e33e90
     fn written(&self, _: &str) -> Option<String> {
         None
     }
 
     fn reconnect(&self) -> Result<()> {
-<<<<<<< HEAD
-        let use_ssl = match *self.reader.lock().unwrap().get_ref() {
+        let use_ssl = match *self.stream.lock().unwrap().get_ref() {
             NetStream::Unsecured(_) =>  false,
-=======
-        let use_ssl = match *self.stream.lock().unwrap().get_ref() {
-            NetStream::Unsecured(_) => false,
-            #[cfg(feature = "ssl")]
-            NetStream::Ssl(_) => true,
->>>>>>> e5e33e90
         };
         let host = self.host.lock().unwrap();
         let port = self.port.lock().unwrap();
@@ -237,13 +148,7 @@
     use std::io::Error;
     use std::io::ErrorKind;
     use std::sync::Mutex;
-<<<<<<< HEAD
     use encoding::{DecoderTrap, EncoderTrap};
-=======
-    #[cfg(feature = "encode")]
-    use encoding::{DecoderTrap, EncoderTrap};
-    #[cfg(feature = "encode")]
->>>>>>> e5e33e90
     use encoding::label::encoding_from_whatwg_label;
     use client::data::kinds::{IrcRead, IrcWrite};
 
